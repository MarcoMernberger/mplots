--- conflicted
+++ resolved
@@ -579,9 +579,6 @@
     plt.text(
         0.02, 0.94, f"Pearson R = {rho:.3f}\np = {p:.3f}", transform=plt.gca().transAxes
     )
-<<<<<<< HEAD
-    return fig
-=======
     return fig
 
 
@@ -658,5 +655,4 @@
     plt.xlabel(xlabel, fontsize=fontsize)
     plt.xticks(fontsize=fontsize_ticks)
     plt.yticks(fontsize=fontsize_ticks)
-    plt.legend(fontsize=fontsize_legend, loc=legend_loc)
->>>>>>> 5ce99974
+    plt.legend(fontsize=fontsize_legend, loc=legend_loc)