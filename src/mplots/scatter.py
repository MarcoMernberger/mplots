#!/usr/bin/env python
# -*- coding: utf-8 -*-

"""plots.py: Contains some routine plots."""


__author__ = "Marco Mernberger"
__copyright__ = "Copyright (c) 2020 Marco Mernberger"
__license__ = "mit"


import numpy as np
import matplotlib

matplotlib.use("agg")
import matplotlib.pyplot as plt
import matplotlib.gridspec as grid
import pandas as pd
import scipy.stats as st
import matplotlib.pyplot as plt

from pandas import DataFrame
from matplotlib.figure import Figure
from matplotlib.colors import Colormap
from pypipegraph2 import Job
from .functions import default_cycler
from typing import Callable
from .functions import default_cycler
from cycler import Cycler

# import pypipegraph2 as ppg
# from mbf.genomics.genes import Genes
# from pathlib import Path
# from typing import Optional, Callable, List, Dict, Tuple, Union
# from .jobs import MPPlotJob
# from typing import Union, Tuple
# from pathlib import Path


def volcano_calc(
    df: DataFrame,
    fc_threshold: float = 1,
    alpha: float = 0.05,
    logFC_column: str = "logFC",
    fdr_column: str = "p-value",
) -> DataFrame:
    """
    Prepares a givedn data frame for volcano plot.

    It adds a column 'group' to the dataframe, stratifying data points into
    significant and non-significant groups coded by color, renames the fold change
    column and fdr column.

    Parameters
    ----------
    df : DataFrame
        DataFrame with data points.
    fc_threshold : float, optional
        logFC threshold for meaningful regulation, by default 1.
    alpha : float, optional
        FDR threshold, by default 0.05.
    logFC_column : str, optional
        Column name of logFC column, by default "logFC".
    fdr_column : str, optional
        Column name of FDR column, by default "p-value".

    Returns
    -------
    DataFrame
        DataFrame with group variable containing the colors for the plot.
    """
    df = df.rename(columns={logFC_column: "logFC", fdr_column: "-log10(p-value)"})
    df["group"] = ["grey"] * len(df)
    df["group"][(df["logFC"].values >= fc_threshold) & (df["-log10(p-value)"] <= alpha)] = "red"
    df["group"][(df["logFC"].values <= -fc_threshold) & (df["-log10(p-value)"] <= alpha)] = "blue"
    df["-log10(p-value)"] = -np.log10(df["-log10(p-value)"])
    return df


def volcano_plot(
    df,
    logFC_column: str = "logFC",
    fdr_column: str = "-log10(p-value)",
    alpha: float = 0.05,
    fc_threshold: float = 1.0,
    **kwargs,
) -> Figure:
    """
    Plots a volcano plot.

    Plots a volcano plot and returns a matplotlib figure. It expects a DataFrame
    with a given log FC column, an fdr column and a group column.

    Parameters
    ----------
    df : _type_
        DataFrame with data points.
    logFC_column : str, optional
        Column name of logFC column, by default "logFC"
    fdr_column : str, optional
        Column name of FDR column, by default "-log10(p-value)"
    alpha : float, optional
        Threshold for FDR, by default 0.05.

    Returns
    -------
    Figure
        Matplotlib figure with volcano plot.
    """
    labels = kwargs.get("labels", {"grey": "non-sign.", "red": "up", "blue": "down"})
    figsize = kwargs.get("figsize", (10, 10))
    fontsize = kwargs.get("fontsize", 10)
    fontsize_title = kwargs.get("fontsize_title", fontsize)
    fontsize_ticks = kwargs.get("fontsize_ticks", fontsize)
    fontsize_legend = kwargs.get("fontsize_legend", fontsize)
    title = kwargs.get("title", "Volcano")
    fig = plt.figure(figsize=figsize)
    xlabel = kwargs.get("xlabel", logFC_column)
    ylabel = kwargs.get("ylabel", r"-log10($p_{corrected}$)")

    for color, df_sub in df.groupby("group"):
        plt.plot(
            df_sub[logFC_column].values,
            df_sub[fdr_column].values,
            ls="",
            marker="o",
            color=color,
            label=labels[color],
        )
    plt.axhline(-np.log10(alpha), color="lightgrey")
    plt.axvline(-fc_threshold, color="lightgrey")
    plt.axvline(fc_threshold, color="lightgrey")
<<<<<<< HEAD
    plt.ylabel(ylabel)
    plt.xlabel(xlabel)
    plt.legend()
    plt.title(title)
    return fig


def plot_logfcs(
    name,
    genes,
    cond1,
    cond2,
    fc_col1,
    fc_col2,
    mangler,
    logfc=1,
    fdr=0.05,
    show_names=True,
    **kwargs,
):
    fontsize = kwargs.get("fontsize", 10)
    fontsize_title = kwargs.get("fontsize_title", fontsize)
    fontsize_ticks = kwargs.get("fontsize_ticks", fontsize)
    fontsize_legend = kwargs.get("fontsize_legend", fontsize)
    fontsize_label = kwargs.get("fontsize_label", fontsize)
    fontsize_text = kwargs.get("fontsize_text", fontsize)
    figsize = kwargs.get("figsize", (10, 10))
    title = kwargs.get(
        "title",
        f"Correlation of Log2FC on {name}\n(logFC threshold = {logfc}, FDR threshold = {fdr})",
    )
    fig = plt.figure(figsize=figsize)
    rho, p = st.pearsonr(genes[fc_col1], genes[fc_col2])
    fdr_col1 = fc_col1.replace("log2FC", "FDR")
    fdr_col2 = fc_col2.replace("log2FC", "FDR")
    sig1 = (genes[fc_col1].abs() >= logfc) & (genes[fdr_col1].abs() < fdr)
    sig2 = (genes[fc_col2].abs() >= logfc) & (genes[fdr_col2].abs() < fdr)
    sig_both = sig1 & sig2
    no_sig = ~(sig_both | sig1 | sig2)
    max_val = np.amax([np.abs(genes[fc_col1]), np.abs(genes[fc_col2])])
    plt.xlim([-max_val, max_val])
    plt.ylim([-max_val, max_val])
    for sig, label, color in [
        (no_sig, "non-sig.", "grey"),
        (sig1, cond1, "b"),
        (sig2, cond2, "r"),
        (sig_both, "both", "g"),
    ]:
        genes_selected = genes[sig]
        plt.plot(
            genes_selected[fc_col1],
            genes_selected[fc_col2],
            ls="",
            marker=".",
            color=color,
            label=label,
        )
    if show_names:
        genes_selected = genes[sig_both]
        for i, row in genes_selected.iterrows():
            plt.annotate(
                row["name"],
                xy=(row[fc_col1], row[fc_col2]),
=======
    plt.ylabel(ylabel, fontsize=fontsize)
    plt.xlabel(xlabel, fontsize=fontsize)
    plt.xticks(fontsize=fontsize_ticks)
    plt.yticks(fontsize=fontsize_ticks)
    plt.legend(fontsize=fontsize_legend)
    plt.title(title, fontsize=fontsize_title)
    return fig


def generate_dr_plot(
    df: DataFrame,
    title: str = None,
    class_label_column: str = None,
    label_function: Callable = lambda x: x,
    custom_cycler=None,
    **params,
) -> Figure:
    """
    This assumes that self.transformed_matrix is an array-like object with shape (n_samples, n_components)
    """
    fontsize_title = params.get("fontsize_title", 12)
    custom_order = params.get("custom_order", None)
    show_names = params.get("show_names", False)
    x_label = params.get("xlabel", None)
    y_label = params.get("ylabel", None)
    dpi = params.get("dpi", 100)
    fig_x = params.get("fig_x", 8)
    fig_y = params.get("fig_y", 8)
    marker_size = params.get("marker_size", None)
    mfc = params.get("mfc", None)
    if not isinstance(custom_cycler, Cycler):
        custom_cycler = default_cycler()
    f = plt.figure(figsize=(fig_x, fig_y), dpi=dpi, frameon=True, edgecolor="k", linewidth=2)
    axe = plt.gca()
    axe.set_prop_cycle(custom_cycler)
    columns_to_use = list(df.columns.values)
    if x_label is None:
        x_label = f"{columns_to_use[0]}"
    if y_label is None:
        y_label = f"{columns_to_use[1]}"
    class_labels = class_label_column in df.columns
    labels = "labels" in df.columns
    if class_labels:
        columns_to_use.remove(class_label_column)
        if custom_order is not None:
            df["custom_order"] = [
                custom_order.find(label) for label in df[class_label_column].values
            ]
            df = df.sort_values("custom_order")
    else:
        df[class_label_column] = [""] * len(df)
    if not labels:
        df["labels"] = df.index
    else:
        columns_to_use.remove("labels")
    dimensions = params.get("dimension", len(df.columns))
    if dimensions < 2:
        raise ValueError(
            f"No 2D projection possible with only {dimensions} components, set k >= 2."
        )
    if len(columns_to_use) > 2:
        columns_to_use = columns_to_use[:2]

    for label, df_sub in df.groupby(class_label_column):
        plt.plot(
            df_sub[columns_to_use[0]].values,
            df_sub[columns_to_use[1]].values,
            markersize=marker_size,
            mfc=mfc,
            alpha=0.8,
            label=label,
            linestyle="None",
        )
    if title is not None:
        plt.title(title, fontsize=fontsize_title)
    elif class_labels:
        plt.title("Transformed samples with classes", {"fontsize": fontsize_title})
    else:
        plt.title("Transformed samples without classes", {"fontsize": fontsize_title})
    xmin = df[columns_to_use[0]].values.min()
    ymin = df[columns_to_use[1]].values.min()
    xmax = df[columns_to_use[0]].values.max()
    ymax = df[columns_to_use[1]].values.max()
    plt.gca().set_xlim([1.3 * xmin, 1.3 * xmax])
    plt.gca().set_ylim([1.3 * ymin, 1.3 * ymax])
    plt.gca().set_xlabel(x_label)
    plt.gca().set_ylabel(y_label)
    if class_labels:
        plt.gca().legend(loc="best")
    if show_names:
        for i, row in df.iterrows():
            plt.annotate(
                label_function(row["labels"]),
                xy=(row[columns_to_use[0]], row[columns_to_use[1]]),
>>>>>>> 2d1fedbf
                xytext=(-1, 1),
                textcoords="offset points",
                ha="right",
                va="bottom",
<<<<<<< HEAD
                size=fontsize_text,
            )

    plt.gca().axhline(1, ls=(0, (5, 10)), lw=0.5, color="k")
    plt.gca().axhline(-1, ls=(0, (5, 10)), lw=0.5, color="k")
    plt.gca().axvline(1, ls=(0, (5, 10)), lw=0.5, color="k")
    plt.gca().axvline(-1, ls=(0, (5, 10)), lw=0.5, color="k")
    plt.xlabel(mangler(fc_col1), fontsize=fontsize_label)
    plt.ylabel(mangler(fc_col2), fontsize=fontsize_label)
    plt.xticks(fontsize=fontsize_ticks)
    plt.yticks(fontsize=fontsize_ticks)
    plt.title(title, fontsize=fontsize_title)
    plt.legend(fontsize=fontsize_legend, loc="upper right")
    plt.tight_layout()
    plt.text(0.02, 0.96, f"Pearson R = {rho:.3f}\np = {p:.3f}", transform=plt.gca().transAxes)
    return fig
=======
                size=8,
            )
    return f
>>>>>>> 2d1fedbf


def plot_correlation(df, column_x, column_y, pearson=True, **kwargs):
    fontsize = kwargs.get("fontsize", 10)
    fontsize_title = kwargs.get("fontsize_title", fontsize)
    fontsize_ticks = kwargs.get("fontsize_ticks", fontsize)
    fontsize_legend = kwargs.get("fontsize_legend", fontsize)
    fontsize_label = kwargs.get("fontsize_label", fontsize)
    fontsize_text = kwargs.get("fontsize_text", fontsize)
    figsize = kwargs.get("figsize", (6, 6))
    xlabel = kwargs.get("xlabel", column_x)
    ylabel = kwargs.get("ylabel", column_y)
    title = kwargs.get(
        "title",
        f"Correlation of {column_x} and {column_y}",
    )
    fig = plt.figure(figsize=figsize)
    plt.plot(
        df[column_x],
        df[column_y],
        ls="",
        marker=".",
    )
    if pearson:
        rho, p = st.pearsonr(df[column_x], df[column_y])
    else:
        rho, p = st.spearmanr(df[column_x], df[column_y])
    plt.xlabel(xlabel, fontsize=fontsize_label)
    plt.ylabel(ylabel, fontsize=fontsize_label)
    plt.title(title, fontsize=fontsize_title)
    plt.tight_layout()
    plt.text(0.02, 0.94, f"Pearson R = {rho:.3f}\np = {p:.3f}", transform=plt.gca().transAxes)
    return fig<|MERGE_RESOLUTION|>--- conflicted
+++ resolved
@@ -2,6 +2,15 @@
 # -*- coding: utf-8 -*-
 
 """plots.py: Contains some routine plots."""
+from mbf.genomics.genes import Genes
+from pathlib import Path
+from typing import Optional, Callable, List, Dict, Tuple, Union
+from pypipegraph import Job
+from pandas import DataFrame
+from .jobs import MPPlotJob
+import pandas as pd
+import pypipegraph as ppg
+import scipy.stats as st
 
 
 __author__ = "Marco Mernberger"
@@ -130,11 +139,139 @@
     plt.axhline(-np.log10(alpha), color="lightgrey")
     plt.axvline(-fc_threshold, color="lightgrey")
     plt.axvline(fc_threshold, color="lightgrey")
-<<<<<<< HEAD
-    plt.ylabel(ylabel)
-    plt.xlabel(xlabel)
-    plt.legend()
-    plt.title(title)
+    plt.ylabel(ylabel, fontsize=fontsize)
+    plt.xlabel(xlabel, fontsize=fontsize)
+    plt.xticks(fontsize=fontsize_ticks)
+    plt.yticks(fontsize=fontsize_ticks)
+    plt.legend(fontsize=fontsize_legend)
+    plt.title(title, fontsize=fontsize_title)
+    return fig
+
+
+def generate_dr_plot(
+    df: DataFrame,
+    title: str = None,
+    class_label_column: str = None,
+    label_function: Callable = lambda x: x,
+    custom_cycler=None,
+    **params,
+) -> Figure:
+    """
+    This assumes that self.transformed_matrix is an array-like object with shape (n_samples, n_components)
+    """
+    fontsize_title = params.get("fontsize_title", 12)
+    custom_order = params.get("custom_order", None)
+    show_names = params.get("show_names", False)
+    x_label = params.get("xlabel", None)
+    y_label = params.get("ylabel", None)
+    dpi = params.get("dpi", 100)
+    fig_x = params.get("fig_x", 8)
+    fig_y = params.get("fig_y", 8)
+    marker_size = params.get("marker_size", None)
+    mfc = params.get("mfc", None)
+    if not isinstance(custom_cycler, Cycler):
+        custom_cycler = default_cycler()
+    f = plt.figure(figsize=(fig_x, fig_y), dpi=dpi, frameon=True, edgecolor="k", linewidth=2)
+    axe = plt.gca()
+    axe.set_prop_cycle(custom_cycler)
+    columns_to_use = list(df.columns.values)
+    if x_label is None:
+        x_label = f"{columns_to_use[0]}"
+    if y_label is None:
+        y_label = f"{columns_to_use[1]}"
+    class_labels = class_label_column in df.columns
+    labels = "labels" in df.columns
+    if class_labels:
+        columns_to_use.remove(class_label_column)
+        if custom_order is not None:
+            df["custom_order"] = [
+                custom_order.find(label) for label in df[class_label_column].values
+            ]
+            df = df.sort_values("custom_order")
+    else:
+        df[class_label_column] = [""] * len(df)
+    if not labels:
+        df["labels"] = df.index
+    else:
+        columns_to_use.remove("labels")
+    dimensions = params.get("dimension", len(df.columns))
+    if dimensions < 2:
+        raise ValueError(
+            f"No 2D projection possible with only {dimensions} components, set k >= 2."
+        )
+    if len(columns_to_use) > 2:
+        columns_to_use = columns_to_use[:2]
+
+    for label, df_sub in df.groupby(class_label_column):
+        plt.plot(
+            df_sub[columns_to_use[0]].values,
+            df_sub[columns_to_use[1]].values,
+            markersize=marker_size,
+            mfc=mfc,
+            alpha=0.8,
+            label=label,
+            linestyle="None",
+        )
+    if title is not None:
+        plt.title(title, fontsize=fontsize_title)
+    elif class_labels:
+        plt.title("Transformed samples with classes", {"fontsize": fontsize_title})
+    else:
+        plt.title("Transformed samples without classes", {"fontsize": fontsize_title})
+    xmin = df[columns_to_use[0]].values.min()
+    ymin = df[columns_to_use[1]].values.min()
+    xmax = df[columns_to_use[0]].values.max()
+    ymax = df[columns_to_use[1]].values.max()
+    plt.gca().set_xlim([1.3 * xmin, 1.3 * xmax])
+    plt.gca().set_ylim([1.3 * ymin, 1.3 * ymax])
+    plt.gca().set_xlabel(x_label)
+    plt.gca().set_ylabel(y_label)
+    if class_labels:
+        plt.gca().legend(loc="best")
+    if show_names:
+        for i, row in df.iterrows():
+            plt.annotate(
+                label_function(row["labels"]),
+                xy=(row[columns_to_use[0]], row[columns_to_use[1]]),
+                xytext=(-1, 1),
+                textcoords="offset points",
+                ha="right",
+                va="bottom",
+                size=8,
+            )
+    return f
+
+
+def plot_correlation(df, column_x, column_y, pearson=True, **kwargs):
+    fontsize = kwargs.get("fontsize", 10)
+    fontsize_title = kwargs.get("fontsize_title", fontsize)
+    fontsize_ticks = kwargs.get("fontsize_ticks", fontsize)
+    fontsize_legend = kwargs.get("fontsize_legend", fontsize)
+    fontsize_label = kwargs.get("fontsize_label", fontsize)
+    fontsize_text = kwargs.get("fontsize_text", fontsize)
+    figsize = kwargs.get("figsize", (6, 6))
+    xlabel = kwargs.get("xlabel", column_x)
+    ylabel = kwargs.get("ylabel", column_y)
+    title = kwargs.get(
+        "title",
+        f"Correlation of {column_x} and {column_y}",
+    )
+    fig = plt.figure(figsize=figsize)
+    plt.plot(
+        df[column_x],
+        df[column_y],
+        ls="",
+        marker=".",
+    )
+    if pearson:
+        rho, p = st.pearsonr(df[column_x], df[column_y])
+    else:
+        rho, p = st.spearmanr(df[column_x], df[column_y])
+    plt.xlabel(xlabel, fontsize=fontsize_label)
+    plt.ylabel(ylabel, fontsize=fontsize_label)
+    plt.title(title, fontsize=fontsize_title)
+    plt.tight_layout()
+    plt.text(0.02, 0.94, f"Pearson R = {rho:.3f}\np = {p:.3f}", transform=plt.gca().transAxes)
     return fig
 
 
@@ -194,107 +331,10 @@
             plt.annotate(
                 row["name"],
                 xy=(row[fc_col1], row[fc_col2]),
-=======
-    plt.ylabel(ylabel, fontsize=fontsize)
-    plt.xlabel(xlabel, fontsize=fontsize)
-    plt.xticks(fontsize=fontsize_ticks)
-    plt.yticks(fontsize=fontsize_ticks)
-    plt.legend(fontsize=fontsize_legend)
-    plt.title(title, fontsize=fontsize_title)
-    return fig
-
-
-def generate_dr_plot(
-    df: DataFrame,
-    title: str = None,
-    class_label_column: str = None,
-    label_function: Callable = lambda x: x,
-    custom_cycler=None,
-    **params,
-) -> Figure:
-    """
-    This assumes that self.transformed_matrix is an array-like object with shape (n_samples, n_components)
-    """
-    fontsize_title = params.get("fontsize_title", 12)
-    custom_order = params.get("custom_order", None)
-    show_names = params.get("show_names", False)
-    x_label = params.get("xlabel", None)
-    y_label = params.get("ylabel", None)
-    dpi = params.get("dpi", 100)
-    fig_x = params.get("fig_x", 8)
-    fig_y = params.get("fig_y", 8)
-    marker_size = params.get("marker_size", None)
-    mfc = params.get("mfc", None)
-    if not isinstance(custom_cycler, Cycler):
-        custom_cycler = default_cycler()
-    f = plt.figure(figsize=(fig_x, fig_y), dpi=dpi, frameon=True, edgecolor="k", linewidth=2)
-    axe = plt.gca()
-    axe.set_prop_cycle(custom_cycler)
-    columns_to_use = list(df.columns.values)
-    if x_label is None:
-        x_label = f"{columns_to_use[0]}"
-    if y_label is None:
-        y_label = f"{columns_to_use[1]}"
-    class_labels = class_label_column in df.columns
-    labels = "labels" in df.columns
-    if class_labels:
-        columns_to_use.remove(class_label_column)
-        if custom_order is not None:
-            df["custom_order"] = [
-                custom_order.find(label) for label in df[class_label_column].values
-            ]
-            df = df.sort_values("custom_order")
-    else:
-        df[class_label_column] = [""] * len(df)
-    if not labels:
-        df["labels"] = df.index
-    else:
-        columns_to_use.remove("labels")
-    dimensions = params.get("dimension", len(df.columns))
-    if dimensions < 2:
-        raise ValueError(
-            f"No 2D projection possible with only {dimensions} components, set k >= 2."
-        )
-    if len(columns_to_use) > 2:
-        columns_to_use = columns_to_use[:2]
-
-    for label, df_sub in df.groupby(class_label_column):
-        plt.plot(
-            df_sub[columns_to_use[0]].values,
-            df_sub[columns_to_use[1]].values,
-            markersize=marker_size,
-            mfc=mfc,
-            alpha=0.8,
-            label=label,
-            linestyle="None",
-        )
-    if title is not None:
-        plt.title(title, fontsize=fontsize_title)
-    elif class_labels:
-        plt.title("Transformed samples with classes", {"fontsize": fontsize_title})
-    else:
-        plt.title("Transformed samples without classes", {"fontsize": fontsize_title})
-    xmin = df[columns_to_use[0]].values.min()
-    ymin = df[columns_to_use[1]].values.min()
-    xmax = df[columns_to_use[0]].values.max()
-    ymax = df[columns_to_use[1]].values.max()
-    plt.gca().set_xlim([1.3 * xmin, 1.3 * xmax])
-    plt.gca().set_ylim([1.3 * ymin, 1.3 * ymax])
-    plt.gca().set_xlabel(x_label)
-    plt.gca().set_ylabel(y_label)
-    if class_labels:
-        plt.gca().legend(loc="best")
-    if show_names:
-        for i, row in df.iterrows():
-            plt.annotate(
-                label_function(row["labels"]),
-                xy=(row[columns_to_use[0]], row[columns_to_use[1]]),
->>>>>>> 2d1fedbf
                 xytext=(-1, 1),
                 textcoords="offset points",
                 ha="right",
                 va="bottom",
-<<<<<<< HEAD
                 size=fontsize_text,
             )
 
@@ -311,11 +351,6 @@
     plt.tight_layout()
     plt.text(0.02, 0.96, f"Pearson R = {rho:.3f}\np = {p:.3f}", transform=plt.gca().transAxes)
     return fig
-=======
-                size=8,
-            )
-    return f
->>>>>>> 2d1fedbf
 
 
 def plot_correlation(df, column_x, column_y, pearson=True, **kwargs):
